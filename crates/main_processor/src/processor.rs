use anyhow::{anyhow, Context, Result};
use indicatif::{MultiProgress, ProgressBar, ProgressStyle};
use log::{error, info};
use single_processor::{singlefile_processor, StageCallback};
use std::collections::{HashMap, HashSet, VecDeque};
use std::path::{Path, PathBuf};
use std::sync::Arc;
use std::time::Duration;
use tokio::sync::Semaphore;

use crate::pkg_config::MainProcessorConfig;

/// Progress bar style - overall progress
fn progress_style_overall() -> ProgressStyle {
    ProgressStyle::with_template(
        "{prefix:.bold.cyan} [{elapsed_precise}] {bar:40.cyan/blue} {pos}/{len} {msg} ({percent}%)",
    )
    .unwrap()
}

/// Progress bar style - completed state
fn progress_style_completed() -> ProgressStyle {
    ProgressStyle::with_template("{prefix:.bold.green} [{elapsed_precise}] ✓ {msg}").unwrap()
}

/// Progress bar style - failed state
fn progress_style_failed() -> ProgressStyle {
    ProgressStyle::with_template("{prefix:.bold.red} [{elapsed_precise}] ✗ {msg}").unwrap()
}

/// Progress bar style - task phase
fn progress_style_task() -> ProgressStyle {
    ProgressStyle::with_template("{prefix:.bold.blue} [{elapsed_precise}] {spinner:.green} {msg}")
        .unwrap()
}

/// Generate task prefix
fn format_task_prefix(current: usize, total: usize) -> String {
    format!("[{}/{}]", current, total)
}

<<<<<<< HEAD
/// Process single path - two-stage translation
=======
/// 处理单个路径 - 纯AI模式
>>>>>>> 92ac3960
pub async fn process_single_path(path: &Path) -> Result<()> {
    let file_name = path.file_name().unwrap_or_default().to_string_lossy();

    println!("🚀 Starting two-stage translation: {}", file_name);

    let pb = ProgressBar::new_spinner();
    pb.set_style(
        ProgressStyle::default_spinner()
            .template("{spinner:.green} [{elapsed_precise}] {msg}")
            .unwrap(),
    );
    pb.enable_steady_tick(Duration::from_millis(100));

    let pb_clone = pb.clone();
    let file_name_for_log = file_name.to_string();
    let callback: StageCallback = Arc::new(move |msg: &str| {
        pb_clone.set_message(msg.to_string());
        info!("{} - {}", file_name_for_log, msg);
    });

    match singlefile_processor(path, Some(callback)).await {
        Ok(_) => {
            pb.finish_with_message(format!(
                "✅ Two-stage translation successful: {}",
                file_name
            ));
            println!("✅ Two-stage translation successful: {}", file_name);
            Ok(())
        }
        Err(err) => {
            pb.finish_with_message(format!("✗ Translation failed: {}", file_name));
            error!("Two-stage translation failed: {} - {}", file_name, err);
            Err(err)
        }
    }
}

/// Scan specified directory, collect subdirectories containing .c/.h files
async fn scan_directory_for_projects(dir_path: &Path) -> Result<(Vec<PathBuf>, usize, usize)> {
    use tokio::fs;

    let mut projects = Vec::new();
    let mut scanned_dirs = 0;
    let mut valid_dirs = 0;

    if !dir_path.exists() {
        return Ok((projects, scanned_dirs, valid_dirs));
    }

    let mut entries = fs::read_dir(dir_path).await?;
    while let Some(entry) = entries.next_entry().await? {
        let p = entry.path();
        if !p.is_dir() {
            continue;
        }

        scanned_dirs += 1;

        // Only select directories containing .c/.h files
        let mut has_ch = false;

        let mut sub = fs::read_dir(&p).await?;
        while let Some(se) = sub.next_entry().await? {
            let fp = se.path();
            if fp.is_file() {
                if let Some(ext) = fp.extension() {
                    if ext == "c" || ext == "h" {
                        has_ch = true;
                        break;
                    }
                }
            }
        }

        if has_ch {
            projects.push(p);
            valid_dirs += 1;
        }
    }

    Ok((projects, scanned_dirs, valid_dirs))
}

/// Traverse src_cache directory, collect processable target directories
pub async fn discover_src_cache_projects(root: &Path) -> Result<Vec<PathBuf>> {
    println!("🔍 Scanning src_cache directory: {}", root.display());

    if !root.exists() {
        return Err(anyhow!("Path does not exist: {}", root.display()));
    }

    let individual = root.join("individual_files");
    let paired = root.join("paired_files");

    if !individual.exists() && !paired.exists() {
        return Err(anyhow!(
            "src_cache directory missing individual_files and paired_files: {}",
            root.display()
        ));
    }

    let mut out = Vec::new();
    let mut total_valid_dirs = 0;

    // Scan individual_files
    if individual.exists() {
        let (mut individual_projects, _, valid) = scan_directory_for_projects(&individual).await?;
        out.append(&mut individual_projects);
        total_valid_dirs += valid;
        println!("  📂 individual_files: {} valid directories", valid);
    }

    // Scan paired_files
    if paired.exists() {
        let (mut paired_projects, _, valid) = scan_directory_for_projects(&paired).await?;
        out.append(&mut paired_projects);
        total_valid_dirs += valid;
        println!("  📂 paired_files: {} valid directories", valid);
    }

    out.sort();
    println!(
        "✅ Scanning completed: {} valid directories total\n",
        total_valid_dirs
    );

    Ok(out)
}

<<<<<<< HEAD
/// Batch concurrent processing: using two-stage translation (C2Rust + AI optimization + compilation verification)
=======
/// 批量并发处理：使用单文件翻译（AI优化 + 编译验证）
>>>>>>> 92ac3960
pub async fn process_batch_paths(cfg: MainProcessorConfig, paths: Vec<PathBuf>) -> Result<()> {
    let concurrent = if cfg.concurrent_limit == 0 {
        1
    } else {
        cfg.concurrent_limit
    };
    let total_tasks = paths.len();

<<<<<<< HEAD
    println!("🚀 Starting batch two-stage translation");
    println!("   Total tasks: {}", total_tasks);
    println!("   Concurrency: {}", concurrent);
    println!("   Process: C2Rust automatic translation → AI code optimization → compilation verification\n");
=======
    println!("🚀 开始单文件翻译");
    println!("   任务总数: {}", total_tasks);
    println!("   并发度: {}", concurrent);
    println!("   流程: AI 代码优化 → 编译验证\n");
>>>>>>> 92ac3960

    let m = MultiProgress::new();
    let overall = m.add(ProgressBar::new(total_tasks as u64));
    overall.set_style(progress_style_overall());
    overall.set_prefix("Total Progress");
    overall.set_message("Processing...");

    let sem = Arc::new(Semaphore::new(concurrent));
    let mut handles = Vec::with_capacity(total_tasks);

    for (index, p) in paths.into_iter().enumerate() {
        let step_number = index + 1;
        let pb = m.add(ProgressBar::new_spinner());
        pb.set_style(progress_style_task());
        pb.set_prefix(format_task_prefix(step_number, total_tasks));

        let file_name = p
            .file_name()
            .unwrap_or_default()
            .to_string_lossy()
            .to_string();
        pb.set_message(format!("{} - Waiting to start", file_name));

        let permit = sem.clone();
        let pb_clone = pb.clone();
        let overall_clone = overall.clone();
        let max_retries = cfg.max_retry_attempts.max(1);

        let handle = tokio::task::spawn_blocking(move || {
            // 使用 block_on 来执行 async 代码
            tokio::runtime::Handle::current().block_on(async {
                let _permit = permit
                    .acquire_owned()
                    .await
                    .map_err(|e| anyhow!("Failed to acquire semaphore: {}", e))?;

                let mut attempt = 0;
                loop {
                    attempt += 1;

                    // 创建阶段回调，更新进度条显示详细阶段信息
                    let pb_callback = pb_clone.clone();
                    let file_name_clone = file_name.clone();
                    let callback: StageCallback = Arc::new(move |stage_msg: &str| {
                        let message = format!(
                            "{} - {} (attempt {}/{})",
                            file_name_clone, stage_msg, attempt, max_retries
                        );
                        pb_callback.set_message(message.clone());
                        info!("{}", message);
                    });

                    pb_clone.set_message(format!(
                        "{} - Starting processing (attempt {}/{})",
                        file_name, attempt, max_retries
                    ));
                    pb_clone.enable_steady_tick(Duration::from_millis(100));

                    // 使用带回调的两阶段处理器
                    match singlefile_processor(&p, Some(callback)).await {
                        Ok(()) => {
                            pb_clone.set_style(progress_style_completed());
                            pb_clone.finish_with_message(format!("✅ {}", file_name));
                            overall_clone.inc(1);
                            return Ok(());
                        }
                        Err(e) => {
                            if attempt < max_retries {
                                pb_clone.set_message(format!(
                                    "{} - Retrying ({}/{})",
                                    file_name, attempt, max_retries
                                ));
                                tokio::time::sleep(Duration::from_secs(1)).await;
                                continue;
                            } else {
                                error!("Task failed: {} - {}", file_name, e);
                                pb_clone.set_style(progress_style_failed());
                                pb_clone.finish_with_message(format!("❌ {}", file_name));
                                overall_clone.inc(1);
                                return Err(e);
                            }
                        }
                    }
                }
            })
        });
        handles.push(handle);
    }

    // Wait for all tasks to complete
    let mut successes = 0;
    let mut failures = 0;

    for h in handles {
        match h.await {
            Ok(Ok(())) => successes += 1,
            Ok(Err(_)) => failures += 1,
            Err(_) => failures += 1,
        }
    }

    // Complete overall progress
    if failures == 0 {
        overall.set_style(progress_style_completed());
        overall.finish_with_message(format!("🎉 All completed! {} successful", successes));
        println!(
            "\n✅ Batch processing completed: {} successful, {} failed",
            successes, failures
        );
        Ok(())
    } else {
        overall.set_style(progress_style_failed());
        overall.finish_with_message(format!(
            "⚠️ Completed: {} successful, {} failed",
            successes, failures
        ));
        println!(
            "\n⚠️ Batch processing completed: {} successful, {} failed",
            successes, failures
        );
        Err(anyhow!(
            "Batch processing completed, but {} tasks failed",
            failures
        ))
    }
}

/// Read relation_graph.json from given root directory (or user-specified absolute path),
/// elevate file-level dependencies to "directory-level dependencies", and schedule conversion tasks in "leaf-to-root" order.
/// Also limit concurrency, but allow below the upper limit to avoid invalid compilation due to missing dependencies.
pub async fn process_with_dependency_graph(
    cfg: MainProcessorConfig,
    relation_graph_path: &Path,
    cache_root_hint: Option<&Path>,
) -> Result<()> {
    // 1) Read relation graph
    let text = tokio::fs::read_to_string(relation_graph_path)
        .await
        .with_context(|| {
            format!(
                "Failed to read relation_graph.json: {}",
                relation_graph_path.display()
            )
        })?;
    let rel: relation_analy::RelationFile =
        serde_json::from_str(&text).with_context(|| "Failed to parse relation_graph.json")?;

    // workspace root (workspace recorded in relation_graph.json)
    let workspace = rel.workspace.clone();
    let cache_root = cache_root_hint
        .map(|p| p.to_path_buf())
        .unwrap_or_else(|| workspace.clone());

    // We only treat each subdirectory under src_cache/individual_files and paired_files as a "project node"
    // Map file dependencies to directory dependencies: if A.c depends on B.h/B.c, then A's directory depends on B's directory.
    let mut dir_of: HashMap<PathBuf, PathBuf> = HashMap::new(); // file(relative) -> directory(absolute)
    let mut projects: HashSet<PathBuf> = HashSet::new();
    // Two roots
    let indiv = cache_root.join("individual_files");
    let paired = cache_root.join("paired_files");

    for (_key, node) in &rel.files {
        // Map relative paths in relation to actual paths under cache_root
        let abs = if node.path.is_absolute() {
            node.path.clone()
        } else {
            cache_root.join(&node.path)
        };
        // We only care about direct project subdirectories of individual_files/*/* or paired_files/*/*
        // 即 project_dir = indiv/<name> 或 paired/<name>
        let mut project_dir_opt: Option<PathBuf> = None;
        if abs.starts_with(&indiv) {
            if let Ok(relp) = abs.strip_prefix(&indiv) {
                if let Some(first) = relp.components().next() {
                    project_dir_opt = Some(indiv.join(first.as_os_str()));
                }
            }
        } else if abs.starts_with(&paired) {
            if let Ok(relp) = abs.strip_prefix(&paired) {
                if let Some(first) = relp.components().next() {
                    project_dir_opt = Some(paired.join(first.as_os_str()));
                }
            }
        }
        if let Some(project_dir) = project_dir_opt {
            projects.insert(project_dir.clone());
            dir_of.insert(node.path.clone(), project_dir);
        }
    }

    // Directory-level dependency graph: dir -> its dependent dirs
    let mut deps: HashMap<PathBuf, HashSet<PathBuf>> = HashMap::new();
    let mut rdeps: HashMap<PathBuf, HashSet<PathBuf>> = HashMap::new(); // Reverse: which directories depend on it
    for (_key, node) in &rel.files {
        // Target directory (directory that owns this file)
        let Some(dir_a) = dir_of.get(&node.path).cloned() else {
            continue;
        };

        // Local includes (only within this project)
        for inc in &node.local_includes {
            if let Some(dir_b) = dir_of.get(inc).cloned() {
                if dir_a != dir_b {
                    deps.entry(dir_a.clone()).or_default().insert(dir_b.clone());
                    rdeps
                        .entry(dir_b.clone())
                        .or_default()
                        .insert(dir_a.clone());
                    projects.insert(dir_a.clone());
                    projects.insert(dir_b.clone());
                }
            }
        }
    }

    // Ensure all project nodes have entries in the graph
    for p in &projects {
        deps.entry(p.clone()).or_default();
        rdeps.entry(p.clone()).or_default();
    }

    // Calculate in-degree (dependency count): a directory must wait for all its dependent directories to complete before processing
    let mut indeg: HashMap<PathBuf, usize> = HashMap::new();
    for p in &projects {
        let d = deps.get(p).map(|s| s.len()).unwrap_or(0);
        indeg.insert(p.clone(), d);
    }

    // Ready queue: all nodes with indeg==0 (leaf layer), these are the "endpoints"
    let mut ready: VecDeque<PathBuf> = indeg
        .iter()
        .filter(|(_, &v)| v == 0)
        .map(|(k, _)| k.clone())
        .collect();

    let total_tasks = projects.len();
    println!("🚀 Dependency-aware batch translation");
    println!("   Projects discovered: {}", total_tasks);
    println!("   Scheduling strategy: leaf-to-root, dependency-ready priority\n");

    let concurrent = if cfg.concurrent_limit == 0 {
        1
    } else {
        cfg.concurrent_limit
    };
    let m = MultiProgress::new();
    let overall = m.add(ProgressBar::new(total_tasks as u64));
    overall.set_style(progress_style_overall());
    overall.set_prefix("Total Progress");
    overall.set_message("Waiting for ready...");

    // We use a semaphore to limit concurrency, but won't force fill it, wait if no ready tasks
    let sem = Arc::new(Semaphore::new(concurrent));
    let mut join_set: tokio::task::JoinSet<(PathBuf, Result<()>)> = tokio::task::JoinSet::new();
    let mut running_dirs: HashSet<PathBuf> = HashSet::new();
    let mut completed_ok: HashSet<PathBuf> = HashSet::new();
    let mut completed_err: HashSet<PathBuf> = HashSet::new();

    // Utility: create a task for directory (avoid closure capturing mutable borrow, use function parameters)
    fn spawn_task_in(
        join_set: &mut tokio::task::JoinSet<(PathBuf, Result<()>)>,
        running_dirs: &mut HashSet<PathBuf>,
        dir: PathBuf,
        cfg: &MainProcessorConfig,
        m: &MultiProgress,
        sem: Arc<Semaphore>,
    ) {
        let pb = m.add(ProgressBar::new_spinner());
        pb.set_style(progress_style_task());
        let name = dir
            .file_name()
            .and_then(|s| s.to_str())
            .unwrap_or("")
            .to_string();
        pb.set_prefix(format!("{}", name));
        pb.set_message("Queuing...");

        let dir_clone = dir.clone();
        let max_retries = cfg.max_retry_attempts.max(1);
        join_set.spawn(async move {
            let _permit = sem.acquire_owned().await.unwrap();
            let mut attempt = 0;
            loop {
                attempt += 1;
                let pb_clone = pb.clone();
                let name2 = name.clone();
                let callback: StageCallback = Arc::new(move |stage| {
                    pb_clone.set_message(format!(
                        "{} - {} (attempt {}/{})",
                        name2, stage, attempt, max_retries
                    ));
                });
                match singlefile_processor(&dir_clone, Some(callback)).await {
                    Ok(()) => {
                        pb.set_style(progress_style_completed());
                        pb.finish_with_message(format!("✅ {}", name));
                        break (dir_clone.clone(), Ok(()));
                    }
                    Err(e) => {
                        if attempt < max_retries {
                            tokio::time::sleep(Duration::from_secs(1)).await;
                            continue;
                        } else {
                            pb.set_style(progress_style_failed());
                            pb.finish_with_message(format!("❌ {}", name));
                            break (dir_clone.clone(), Err(e));
                        }
                    }
                }
            }
        });
        running_dirs.insert(dir);
    }

    // Main loop: submit tasks if ready; otherwise wait for any task to complete and advance the graph
    while completed_ok.len() + completed_err.len() < total_tasks {
        // Submit ready tasks as much as possible, until concurrency limit or no ready tasks
        while running_dirs.len() < concurrent && !ready.is_empty() {
            if let Some(dir) = ready.pop_front() {
                // Failed dependencies will block central nodes, but we still allow other branches to continue;
                // Here we continue submitting leaf nodes.
                spawn_task_in(&mut join_set, &mut running_dirs, dir, &cfg, &m, sem.clone());
            }
        }

        if join_set.is_empty() {
            // No ready tasks and no running tasks, indicating a cycle in the graph or all remaining nodes blocked by failed dependencies.
            // To avoid deadlock, break directly.
            break;
        }

        // Wait for any task to complete
        let Some(res_join) = join_set.join_next().await else {
            break;
        };
        let (dir_done, res) = res_join.unwrap();
        running_dirs.remove(&dir_done);
        match res {
            Ok(()) => {
                completed_ok.insert(dir_done.clone());
            }
            Err(_) => {
                completed_err.insert(dir_done.clone());
            }
        }
        overall.inc(1);

        // Decrease in-degree of nodes that depend on it by 1 (only successful completion unlocks dependencies, failure does not)
        if completed_ok.contains(&dir_done) {
            if let Some(users) = rdeps.get(&dir_done) {
                for u in users {
                    if let Some(v) = indeg.get_mut(u) {
                        if *v > 0 {
                            *v -= 1;
                        }
                        if *v == 0 {
                            ready.push_back(u.clone());
                        }
                    }
                }
            }
        }
    }

    if completed_err.is_empty() {
        overall.set_style(progress_style_completed());
        overall.finish_with_message(format!(
            "🎉 All completed! {} successful",
            completed_ok.len()
        ));
        Ok(())
    } else {
        overall.set_style(progress_style_failed());
        overall.finish_with_message(format!(
            "⚠️ Completed: {} successful, {} failed",
            completed_ok.len(),
            completed_err.len()
        ));
        Err(anyhow!(
            "Dependency-aware processing completed, but {} tasks failed",
            completed_err.len()
        ))
    }
}<|MERGE_RESOLUTION|>--- conflicted
+++ resolved
@@ -39,11 +39,7 @@
     format!("[{}/{}]", current, total)
 }
 
-<<<<<<< HEAD
 /// Process single path - two-stage translation
-=======
-/// 处理单个路径 - 纯AI模式
->>>>>>> 92ac3960
 pub async fn process_single_path(path: &Path) -> Result<()> {
     let file_name = path.file_name().unwrap_or_default().to_string_lossy();
 
@@ -173,11 +169,7 @@
     Ok(out)
 }
 
-<<<<<<< HEAD
 /// Batch concurrent processing: using two-stage translation (C2Rust + AI optimization + compilation verification)
-=======
-/// 批量并发处理：使用单文件翻译（AI优化 + 编译验证）
->>>>>>> 92ac3960
 pub async fn process_batch_paths(cfg: MainProcessorConfig, paths: Vec<PathBuf>) -> Result<()> {
     let concurrent = if cfg.concurrent_limit == 0 {
         1
@@ -186,17 +178,10 @@
     };
     let total_tasks = paths.len();
 
-<<<<<<< HEAD
     println!("🚀 Starting batch two-stage translation");
     println!("   Total tasks: {}", total_tasks);
     println!("   Concurrency: {}", concurrent);
     println!("   Process: C2Rust automatic translation → AI code optimization → compilation verification\n");
-=======
-    println!("🚀 开始单文件翻译");
-    println!("   任务总数: {}", total_tasks);
-    println!("   并发度: {}", concurrent);
-    println!("   流程: AI 代码优化 → 编译验证\n");
->>>>>>> 92ac3960
 
     let m = MultiProgress::new();
     let overall = m.add(ProgressBar::new(total_tasks as u64));
